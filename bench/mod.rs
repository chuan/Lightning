use bustle::*;
use chrono::prelude::*;
use clap::{App, Arg};
use humansize::{file_size_opts as options, FileSize};
use ipc_channel::ipc::{IpcOneShotServer, IpcSender};
use libc::{c_int, sysconf};
use perfcnt::linux::{HardwareEventType as Hardware, SoftwareEventType as Software};
use perfcnt_bench::PerfCounters;
use procinfo::pid::{stat, stat_self};
use std::fs::File;
use std::sync::mpsc::channel;
use std::time::Duration;
use std::{env, io::*, thread};

use crate::plot::draw_perf_plots;

mod arc_mutex_std;
mod arc_rwlock_std;
mod chashmap;
mod cht;
mod contrie;
mod dashmap;
mod flurry;
mod lfmap;
mod fat_lfmap;
mod obj_lfmap;
mod lite_lfmap;
mod lockfree;
mod scc;

mod plot;

fn main() {
    const RUNTIME: &'static str = "runtime";
    const CONTENTION: &'static str = "CONTENTION";
    const STRIDE: &'static str = "STRIDE";
    const LOAD: &'static str = "LOAD";
    const DATA_STRUCTURE: &'static str = "DATA_STRUCTURE";
    const THREADS: &'static str = "THREADS";
    const WORKLOAD: &'static str = "WORKLOAD";
    const FILE: &'static str = "FILE";
    tracing_subscriber::fmt::init();
    let matches = App::new("Lightning benches")
        .version("0.1")
        .author("Hao Shi <haoshi@umass.edu>")
        .subcommand(
            App::new("runtime")
                .about("Measure runtime of the data structures")
                .arg(
                    Arg::new(CONTENTION)
                        .short('c')
                        .long("contention")
                        // .about("Sets whether to run benchmarks under different contentions"),
                )
                .arg(
                    Arg::new(LOAD)
                        .short('l')
                        .long("load")
                        .value_name(LOAD)
                        // .about("Sets the load factor of the benchamrk, default 26")
                        .default_value("26"),
                )
                .arg(
                    Arg::new(STRIDE)
                        .short('s')
                        .long("stride")
                        .value_name(STRIDE)
                        // .about("Sets the stride of the benchamrk, default 4")
                        .default_value("4"),
                ),
        )
        .subcommand(
            App::new("perfcnt")
                .about("Run the benchmarks with performance counters")
                .arg(
                    Arg::new(DATA_STRUCTURE)
                        .short('d')
                        .long("data-structure")
                        .value_name(DATA_STRUCTURE)
                        // .about("Define the data structure want to observe")
                        .required(true),
                ),
        )
        .subcommand(
            App::new("case") // comparison benchmark
                .about("Run the benchmark item and record the result to file")
                .arg(
                    Arg::new(DATA_STRUCTURE)
                        .short('d')
                        .long("data-structure")
                        .value_name(DATA_STRUCTURE)
                        // .about("Specify the data structure want to test")
                        .required(true),
                )
                .arg(
                    Arg::new(THREADS)
                        .short('t')
                        .long("threads")
                        .value_name(THREADS)
                        // .about("Specify the threads to run")
                        .required(true),
                )
                .arg(
                    Arg::new(LOAD)
                        .short('l')
                        .long("load")
                        .value_name(LOAD)
                        // .about("Load factor of the hashmap")
                        .required(true),
                )
                .arg(
                    Arg::new(CONTENTION)
                        .short('c')
                        .long("contention")
                        .value_name(CONTENTION)
                        // .about("Contention factor of the test")
                        .required(true),
                )
                .arg(
                    Arg::new(WORKLOAD)
                        .short('w')
                        .long("workload")
                        .value_name(WORKLOAD)
                        // .about("Worload type of the test")
                        .required(true),
                ),
        )
        .arg(
            Arg::new(FILE)
                .short('f')
                .long("file")
                .value_name(FILE)
                // .about("Sets the output file name for reports")
                .required(true),
        )
        .get_matches();
    let file_name = matches.value_of(FILE).unwrap().to_string();
    if let Some(cache_settings) = matches.subcommand_matches("perfcnt") {
        let ds = cache_settings.value_of(DATA_STRUCTURE).unwrap().to_string();
        cache_behavior(&file_name, &ds);
    } else if let Some(rt_settings) = matches.subcommand_matches("runtime") {
        let contention = rt_settings.is_present(CONTENTION);
        let load = rt_settings.value_of(LOAD).unwrap().parse().unwrap();
        let stride = rt_settings.value_of(STRIDE).unwrap().parse().unwrap();
        perf_test(&file_name, load, contention, stride);
    } else if let Some(case_settings) = matches.subcommand_matches("case") {
        let data_structure = case_settings.value_of(DATA_STRUCTURE).unwrap().to_string();
        let threads = case_settings.value_of(THREADS).unwrap().to_string();
        let load = case_settings.value_of(LOAD).unwrap().to_string();
        let contention = case_settings.value_of(CONTENTION).unwrap().to_string();
        let worload = case_settings.value_of(WORKLOAD).unwrap().to_string();
        unimplemented!("Not available");
    }
}

fn cache_behavior<'a>(file_name: &'a str, ds_arg: &'a str) {
    let n = 128;
    let mix = Mix::uniform();
    let fill = 0.75;
    let cap = 30;
    let cont = 0.1;
    let mut workload = Workload::new(n, mix);
    let data = workload
        .operations(fill)
        .contention(cont)
        .initial_capacity_log2(cap)
        .gen_data();

    if ds_arg == "l" {
        let prefilled = workload.prefill::<lfmap::TestTable>(&data);
        run_cache_bench(
            workload,
            data,
            prefilled,
            &format!("{}_lock-free-cache.csv", file_name),
        );
    } else if ds_arg == "c" {
        let prefilled = workload.prefill::<chashmap::Table>(&data);
        run_cache_bench(
            workload,
            data,
            prefilled,
            &format!("{}_chashmap-cache.csv", file_name),
        );
    } else if ds_arg == "m" {
        let prefilled = workload.prefill::<arc_mutex_std::Table>(&data);
        run_cache_bench(
            workload,
            data,
            prefilled,
            &format!("{}_mutex-cache.csv", file_name),
        );
    } else if ds_arg == "rw" {
        let prefilled = workload.prefill::<arc_rwlock_std::Table>(&data);
        run_cache_bench(
            workload,
            data,
            prefilled,
            &format!("{}_rw-lock-cache.csv", file_name),
        );
    } else if ds_arg == "trie" {
        let prefilled = workload.prefill::<contrie::Table>(&data);
        run_cache_bench(
            workload,
            data,
            prefilled,
            &format!("{}_trie-lock-cache.csv", file_name),
        );
    } else {
        panic!();
    }
}

fn run_cache_bench<'a, T: Collection>(
    workload: Workload,
    data: WorkloadData,
    prefilled: PrefilledData<T>,
    report: &'a str,
) {
    println!("Running benchamrk for cache behaviors");
    let mut pc = PerfCounters::for_this_process();
    pc.with_all_mem_cache_events()
        .with_all_branch_prediction_events()
        .with_all_tlb_cache_events()
        .with_hardware_events(vec![
            Hardware::CPUCycles,
            Hardware::Instructions,
            Hardware::CacheReferences,
            Hardware::CacheMisses,
            Hardware::BranchInstructions,
            Hardware::BranchMisses,
            Hardware::BusCycles,
            Hardware::StalledCyclesFrontend,
            Hardware::StalledCyclesBackend,
            Hardware::RefCPUCycles,
        ])
        .with_software_events(vec![
            Software::CpuClock,
            Software::TaskClock,
            Software::PageFaults,
            Software::ContextSwitches,
            Software::CpuMigrations,
            Software::PageFaultsMin,
            Software::PageFaultsMaj,
        ]);
    pc.bench(move || workload.run_against(data, prefilled));
    pc.save_result(report).unwrap();
}

pub type PerfPlotData = Vec<(
    &'static str,
    Vec<(
        &'static str,
        Vec<(&'static str, Vec<(usize, Option<Measurement>, usize)>)>,
    )>,
)>;

fn perf_test<'a>(file_name: &'a str, load: u8, contention: bool, stride: usize) {
    let data = vec![
        run_perf_test_set::<obj_lfmap::TestTable>(file_name, "lightning - lite", load, contention, stride),
        run_perf_test_set::<obj_lfmap::TestTable>(file_name, "lightning - obj", load, contention, stride),
        run_perf_test_set::<fat_lfmap::TestTable>(file_name, "lightning - fat", load, contention, stride),
        run_perf_test_set::<lfmap::TestTable>(file_name, "lightning", load, contention, stride),
        run_perf_test_set::<cht::Table>(file_name, "cht", load, contention, stride), // Potential OOM
        run_perf_test_set::<scc::Table>(file_name, "scc::HashMap", load, contention, stride),
        run_perf_test_set::<contrie::Table>(file_name, "contrie", load, contention, stride),
        run_perf_test_set::<dashmap::Table>(file_name, "dashmap", load, contention, stride),
        // run_perf_test_set::<flurry::Table>(file_name, "flurry", load, contention, stride), // Too slow!
        run_perf_test_set::<chashmap::Table>(file_name, "chashmap", load, contention, stride),
<<<<<<< HEAD
        // run_perf_test_set::<lockfree::Table>(file_name, "lockfree::map", load, contention, stride), // Too slow!
=======
        // run_perf_test_set::<lockfree::Table>(file_name, "lockfree::map", load, contention, stride), // Too slow
>>>>>>> 6affe45b
        run_perf_test_set::<arc_rwlock_std::Table>(file_name, "rw", load, contention, stride),
        run_perf_test_set::<arc_mutex_std::Table>(file_name, "mutex", load, contention, stride),
    ];
    draw_perf_plots(data);
    println!("PERF TEST COMPLETED...");
}

fn run_perf_test_set<'a, T: Collection>(
    file_name: &'a str,
    ds_name: &'static str,
    load: u8,
    contention: bool,
    stride: usize,
) -> (
    &'static str,
    Vec<(
        &'static str,
        Vec<(&'static str, Vec<(usize, Option<Measurement>, usize)>)>,
    )>,
) {
    println!("Testing perf with contention {}", contention);
    if contention {
        let full = run_and_record_contention::<T>(
            file_name,
            &format!("{}_full", ds_name),
            load,
            1.0,
            stride,
        );
        let hi = run_and_record_contention::<T>(
            file_name,
            &format!("{}_hi", ds_name),
            load,
            0.8,
            stride,
        );
        let mi = run_and_record_contention::<T>(
            file_name,
            &format!("{}_mi", ds_name),
            load,
            0.5,
            stride,
        );
        let lo = run_and_record_contention::<T>(
            file_name,
            &format!("{}_lo", ds_name),
            load,
            0.2,
            stride,
        );
        (
            ds_name,
            vec![("full", full), ("hi", hi), ("mi", mi), ("lo", lo)],
        )
    } else {
        let data = run_and_record_contention::<T>(
            file_name,
            &format!("{}_{}", file_name, ds_name),
            load,
            0.001,
            stride,
        );
        (ds_name, vec![("*", data)])
    }
}

fn run_and_record_contention<'a, 'b, T: Collection>(
    task: &'b str,
    name: &'a str,
    load: u8,
    cont: f64,
    stride: usize,
) -> Vec<(&'static str, Vec<(usize, Option<Measurement>, usize)>)> {
    println!("Testing {}", name);

    println!("Insert heavy");
    let insert_measurement =
        run_and_measure_mix::<T>(Mix::insert_heavy(), 0.75, load, cont, stride);
    write_measurements(
        &format!("{}_{}_insertion.csv", task, name),
        &insert_measurement,
    );

    println!("Read heavy");
    let read_measurement = run_and_measure_mix::<T>(Mix::read_heavy(), 0.75, load, cont, stride);
    write_measurements(&format!("{}_{}_read.csv", task, name), &read_measurement);

    println!("Uniform");
    let uniform_measurement = run_and_measure_mix::<T>(Mix::uniform(), 0.75, load, cont, stride);
    write_measurements(
        &format!("{}_{}_uniform.csv", task, name),
        &uniform_measurement,
    );
    println!("Oversize");
    let oversize_measurement =
        run_and_measure_mix::<T>(Mix::insert_heavy(), 1.5, load, 0.0, stride);
    write_measurements(
        &format!("{}_{}_oversize.csv", task, name),
        &uniform_measurement,
    );
    vec![
        ("insert", insert_measurement),
        ("read", read_measurement),
        ("uniform", uniform_measurement),
        ("oversize", oversize_measurement),
    ]
}

fn run_and_measure_mix<T: Collection>(
    mix: Mix,
    fill: f64,
    cap: u8,
    cont: f64,
    stride: usize,
) -> Vec<(usize, Option<Measurement>, usize)> {
    let page_size = unsafe {
        sysconf(libc::_SC_PAGESIZE)
    } as usize;
    let steps = 4;
    let mut threads = (steps..=num_cpus::get())
        .step_by(stride)
        .collect::<Vec<_>>();
    threads.insert(0, 1);
    threads
        .into_iter()
        .map(|n| {
            let (mem_sender, mem_recv) = channel();
            let mut workload = Workload::new(n, mix);
            workload
                .operations(fill)
                .contention(cont)
                .initial_capacity_log2(cap);
            let data = workload.gen_data();
            let (server, server_name) : (IpcOneShotServer<Measurement>, String) = IpcOneShotServer::new().unwrap();
            let self_mem = stat_self().unwrap().rss;
            let child_pid = unsafe {
                fork(|| {
                    let tx = IpcSender::connect(server_name).unwrap();
                    let prefilled = workload.prefill::<T>(&data);
                    let m = workload.run_against(data, prefilled);
                    tx.send(m).unwrap();
                })
            };
            let mut proc_stat: i32 = 0;
            thread::spawn(move || {
                let mut max = 0;
                while let Ok(memstat) = stat(child_pid) {
                    let size = memstat.rss;
                    if size > max {
                        max = size;
                    }
                    thread::sleep(Duration::from_millis(200));
                }
                mem_sender.send(max).unwrap();
            });
            let proc_res = unsafe {
                libc::wait(&mut proc_stat as *mut c_int)
            };
            assert_eq!(proc_res, child_pid);
            let max_mem = mem_recv.recv().unwrap();
            let local: DateTime<Local> = Local::now();
            let time = local.format("%Y-%m-%d %H:%M:%S").to_string();
            let calibrated_size = if max_mem < self_mem { 0 } else { max_mem - self_mem } * page_size;
            let size = calibrated_size.file_size(options::CONVENTIONAL).unwrap();
            if proc_stat == 0 {
                let (_, m) = server.accept().unwrap();
                println!(
                    "[{}] Completed with threads {}, range {:.4}, ops {}, spent {:?}, throughput {}, latency {:?}, mem {}",
                    time, n, m.key_range, m.total_ops, m.spent, m.throughput, m.latency, size
                );
                (n, Some(m), calibrated_size)
            } else {
                println!("[{}] Failed with threads {}, stat code {}, mem {}", time, n, proc_stat, size);
                (n, None, calibrated_size)
            }

        })
        .collect()
}

fn write_measurements<'a>(name: &'a str, measures: &[(usize, Option<Measurement>, usize)]) {
    let current_dir = env::current_dir().unwrap();
    let file = File::create(current_dir.join(name)).unwrap();
    let mut file = LineWriter::new(file);
    for (n, m_opt, mem) in measures.iter() {
        if let &Some(ref m) = m_opt {
            let spent = m.spent.as_nanos();
            let total_ops = m.total_ops;
            let real_latency = (spent as f64) / (total_ops as f64);
            file.write_all(
                format!(
                    "{}\t{}\t{}\t{}\t{}\t{}\t{}\n",
                    n,
                    total_ops,
                    spent,
                    m.throughput,
                    real_latency,
                    m.latency.as_nanos(),
                    mem
                )
                .as_bytes(),
            )
            .unwrap();
        } else {
            let NA = "NA";
            file.write_all(format!("{}\tNA\tNA\tNA\tNA\tNA\t{}\n", n, mem).as_bytes())
                .unwrap();
        }
    }
    file.flush().unwrap();
    println!("Measurements logged at {}", name);
}

pub unsafe fn fork<F: FnOnce()>(child_func: F) -> libc::pid_t {
    match libc::fork() {
        -1 => panic!("Fork failed: {}", Error::last_os_error()),
        0 => {
            child_func();
            libc::exit(0);
        }
        pid => pid,
    }
}

#[cfg(test)]
mod tests {
    use bustle::{Mix, Workload};

    use crate::{run_and_measure_mix, obj_lfmap};

    #[test]
    fn obj_map_oversize() {
        let mix = Mix::insert_heavy();
        let mut workload = Workload::new(1, mix);
        workload
            .operations(1.5)
            .contention(0.0)
            .initial_capacity_log2(26);
        let data = workload.gen_data();
        let prefilled = workload.prefill::<obj_lfmap::TestTable>(&data);
        let m = workload.run_against(data, prefilled);
        println!(
            "Completed with range {:.4}, ops {}, spent {:?}, throughput {}, latency {:?}",
            m.key_range, m.total_ops, m.spent, m.throughput, m.latency
        )
    }
}<|MERGE_RESOLUTION|>--- conflicted
+++ resolved
@@ -257,7 +257,7 @@
 
 fn perf_test<'a>(file_name: &'a str, load: u8, contention: bool, stride: usize) {
     let data = vec![
-        run_perf_test_set::<obj_lfmap::TestTable>(file_name, "lightning - lite", load, contention, stride),
+        run_perf_test_set::<lite_lfmap::TestTable>(file_name, "lightning - lite", load, contention, stride),
         run_perf_test_set::<obj_lfmap::TestTable>(file_name, "lightning - obj", load, contention, stride),
         run_perf_test_set::<fat_lfmap::TestTable>(file_name, "lightning - fat", load, contention, stride),
         run_perf_test_set::<lfmap::TestTable>(file_name, "lightning", load, contention, stride),
@@ -267,11 +267,7 @@
         run_perf_test_set::<dashmap::Table>(file_name, "dashmap", load, contention, stride),
         // run_perf_test_set::<flurry::Table>(file_name, "flurry", load, contention, stride), // Too slow!
         run_perf_test_set::<chashmap::Table>(file_name, "chashmap", load, contention, stride),
-<<<<<<< HEAD
-        // run_perf_test_set::<lockfree::Table>(file_name, "lockfree::map", load, contention, stride), // Too slow!
-=======
         // run_perf_test_set::<lockfree::Table>(file_name, "lockfree::map", load, contention, stride), // Too slow
->>>>>>> 6affe45b
         run_perf_test_set::<arc_rwlock_std::Table>(file_name, "rw", load, contention, stride),
         run_perf_test_set::<arc_mutex_std::Table>(file_name, "mutex", load, contention, stride),
     ];

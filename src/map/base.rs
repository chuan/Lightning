--- conflicted
+++ resolved
@@ -348,7 +348,6 @@
                     fkey,
                     fvalue
                 );
-<<<<<<< HEAD
                 let old_val = self.modify_entry(
                     chunk,
                     hash,
@@ -359,10 +358,6 @@
                     &guard,
                     None // new_chunk.map(|c| &**c),
                 );
-=======
-                let old_val =
-                    self.modify_entry(chunk, hash, key, fkey, ModOp::Sentinel, true, &guard);
->>>>>>> 7c0cfdd5
                 trace!("Put sentinel to old chunk for {} got {:?}", fkey, old_val);
                 // Here, we may have a value that was in old chunk and had never been updated during sentinel
                 // If we had not got anything from new chunk yet, shall return this one
